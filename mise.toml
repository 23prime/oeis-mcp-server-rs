[tools]
# YAML
uv = "latest"       # for install yamllint
yamllint = "latest"

# Markdown
"npm:markdownlint-cli" = "latest"

# JSON
biome = "latest"

# GitHub Actions
actionlint = "latest"
shellcheck = "latest"

# Other tools
fzf = "latest"
<<<<<<< HEAD
watchexec = "latest"

# integration test
pnpm = "latest"
=======
>>>>>>> 11f5cc93
lefthook = "latest"<|MERGE_RESOLUTION|>--- conflicted
+++ resolved
@@ -15,11 +15,8 @@
 
 # Other tools
 fzf = "latest"
-<<<<<<< HEAD
 watchexec = "latest"
+lefthook = "latest"
 
 # integration test
-pnpm = "latest"
-=======
->>>>>>> 11f5cc93
-lefthook = "latest"+pnpm = "latest"