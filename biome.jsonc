// See: https://biomejs.dev/guides/configure-biome/
{
<<<<<<< HEAD
  "$schema": "https://biomejs.dev/schemas/2.2.2/schema.json",
  "files": {
    "ignoreUnknown": true,
    "includes": ["**/*.json", "**/*.jsonc", "!**/node_modules", "!target"]
  },
=======
  "$schema": "https://biomejs.dev/schemas/2.3.8/schema.json",
>>>>>>> 7d4b2fb1
  "formatter": {
    "indentStyle": "space",
    "lineEnding": "lf",
    "lineWidth": 120,
    "formatWithErrors": true
  },
  "json": {
    "parser": {
      "allowTrailingCommas": true
    },
    "formatter": {
      "enabled": true,
      "trailingCommas": "none"
    }
  }
}<|MERGE_RESOLUTION|>--- conflicted
+++ resolved
@@ -1,27 +1,23 @@
 // See: https://biomejs.dev/guides/configure-biome/
 {
-<<<<<<< HEAD
-  "$schema": "https://biomejs.dev/schemas/2.2.2/schema.json",
+  "$schema": "https://biomejs.dev/schemas/2.3.8/schema.json",
   "files": {
     "ignoreUnknown": true,
-    "includes": ["**/*.json", "**/*.jsonc", "!**/node_modules", "!target"]
+    "includes": ["**/*.json", "**/*.jsonc", "!**/node_modules", "!target"],
   },
-=======
-  "$schema": "https://biomejs.dev/schemas/2.3.8/schema.json",
->>>>>>> 7d4b2fb1
   "formatter": {
     "indentStyle": "space",
     "lineEnding": "lf",
     "lineWidth": 120,
-    "formatWithErrors": true
+    "formatWithErrors": true,
   },
   "json": {
     "parser": {
-      "allowTrailingCommas": true
+      "allowTrailingCommas": true,
     },
     "formatter": {
       "enabled": true,
-      "trailingCommas": "none"
-    }
-  }
+      "trailingCommas": "none",
+    },
+  },
 }